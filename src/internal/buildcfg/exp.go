--- conflicted
+++ resolved
@@ -82,12 +82,7 @@
 		RegabiWrappers:  regabiSupported,
 		RegabiArgs:      regabiSupported,
 		AliasTypeParams: true,
-<<<<<<< HEAD
-		SwissMap:        true,
-		SyncHashTrieMap: true,
 		SIMD:            goarch == "amd64", // TODO remove this (default to false) when dev.simd is merged
-=======
->>>>>>> 7a1679d7
 		Dwarf5:          dwarf5Supported,
 	}
 
